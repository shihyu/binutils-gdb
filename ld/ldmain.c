/* Main program of GNU linker.
   Copyright (C) 1991-2014 Free Software Foundation, Inc.
   Written by Steve Chamberlain steve@cygnus.com

   This file is part of the GNU Binutils.

   This program is free software; you can redistribute it and/or modify
   it under the terms of the GNU General Public License as published by
   the Free Software Foundation; either version 3 of the License, or
   (at your option) any later version.

   This program is distributed in the hope that it will be useful,
   but WITHOUT ANY WARRANTY; without even the implied warranty of
   MERCHANTABILITY or FITNESS FOR A PARTICULAR PURPOSE.  See the
   GNU General Public License for more details.

   You should have received a copy of the GNU General Public License
   along with this program; if not, write to the Free Software
   Foundation, Inc., 51 Franklin Street - Fifth Floor, Boston,
   MA 02110-1301, USA.  */

#include "sysdep.h"
#include "bfd.h"
#include "safe-ctype.h"
#include "libiberty.h"
#include "progress.h"
#include "bfdlink.h"
#include "filenames.h"

#include "ld.h"
#include "ldmain.h"
#include "ldmisc.h"
#include "ldwrite.h"
#include "ldexp.h"
#include "ldlang.h"
#include <ldgram.h>
#include "ldlex.h"
#include "ldfile.h"
#include "ldemul.h"
#include "ldctor.h"
#ifdef ENABLE_PLUGINS
#include "plugin.h"
#include "plugin-api.h"
#include "libbfd.h"
#endif /* ENABLE_PLUGINS */

/* Somewhere above, sys/stat.h got included.  */
#if !defined(S_ISDIR) && defined(S_IFDIR)
#define	S_ISDIR(m) (((m) & S_IFMT) == S_IFDIR)
#endif

#include <string.h>

#ifdef HAVE_SBRK
#if !HAVE_DECL_SBRK
extern void *sbrk ();
#endif
#endif

#ifndef TARGET_SYSTEM_ROOT
#define TARGET_SYSTEM_ROOT ""
#endif

/* EXPORTS */

FILE *saved_script_handle = NULL;
FILE *previous_script_handle = NULL;
bfd_boolean force_make_executable = FALSE;

char *default_target;
const char *output_filename = "a.out";

/* Name this program was invoked by.  */
char *program_name;

/* The prefix for system library directories.  */
const char *ld_sysroot;

/* The canonical representation of ld_sysroot.  */
char * ld_canon_sysroot;
int ld_canon_sysroot_len;

/* Set by -G argument, for targets like MIPS ELF.  */
int g_switch_value = 8;

/* Nonzero means print names of input files as processed.  */
bfd_boolean trace_files;

/* Nonzero means report actions taken by the linker, and describe the linker script in use.  */
bfd_boolean verbose;

/* Nonzero means version number was printed, so exit successfully
   instead of complaining if no input files are given.  */
bfd_boolean version_printed;

/* TRUE if we should demangle symbol names.  */
bfd_boolean demangling;

args_type command_line;

ld_config_type config;

sort_type sort_section;

static const char *get_sysroot
  (int, char **);
static char *get_emulation
  (int, char **);
static bfd_boolean add_archive_element
  (struct bfd_link_info *, bfd *, const char *, bfd **);
static bfd_boolean multiple_definition
  (struct bfd_link_info *, struct bfd_link_hash_entry *,
   bfd *, asection *, bfd_vma);
static bfd_boolean multiple_common
  (struct bfd_link_info *, struct bfd_link_hash_entry *,
   bfd *, enum bfd_link_hash_type, bfd_vma);
static bfd_boolean add_to_set
  (struct bfd_link_info *, struct bfd_link_hash_entry *,
   bfd_reloc_code_real_type, bfd *, asection *, bfd_vma);
static bfd_boolean constructor_callback
  (struct bfd_link_info *, bfd_boolean, const char *, bfd *,
   asection *, bfd_vma);
static bfd_boolean warning_callback
  (struct bfd_link_info *, const char *, const char *, bfd *,
   asection *, bfd_vma);
static void warning_find_reloc
  (bfd *, asection *, void *);
static bfd_boolean undefined_symbol
  (struct bfd_link_info *, const char *, bfd *, asection *, bfd_vma,
   bfd_boolean);
static bfd_boolean reloc_overflow
  (struct bfd_link_info *, struct bfd_link_hash_entry *, const char *,
   const char *, bfd_vma, bfd *, asection *, bfd_vma);
static bfd_boolean reloc_dangerous
  (struct bfd_link_info *, const char *, bfd *, asection *, bfd_vma);
static bfd_boolean unattached_reloc
  (struct bfd_link_info *, const char *, bfd *, asection *, bfd_vma);
static bfd_boolean notice
  (struct bfd_link_info *, struct bfd_link_hash_entry *,
   struct bfd_link_hash_entry *, bfd *, asection *, bfd_vma, flagword);

static struct bfd_link_callbacks link_callbacks =
{
  add_archive_element,
  multiple_definition,
  multiple_common,
  add_to_set,
  constructor_callback,
  warning_callback,
  undefined_symbol,
  reloc_overflow,
  reloc_dangerous,
  unattached_reloc,
  notice,
  einfo,
  info_msg,
  minfo,
  ldlang_override_segment_assignment
};

static bfd_assert_handler_type default_bfd_assert_handler;

struct bfd_link_info link_info;

static void
ld_cleanup (void)
{
  bfd_cache_close_all ();
#ifdef ENABLE_PLUGINS
  plugin_call_cleanup ();
#endif
  if (output_filename && delete_output_file_on_failure)
    unlink_if_ordinary (output_filename);
}

/* If there's a BFD assertion, we'll notice and exit with an error
   unless otherwise instructed.  */

static void
ld_bfd_assert_handler (const char *fmt, const char *bfdver,
		       const char *file, int line)
{
  (*default_bfd_assert_handler) (fmt, bfdver, file, line);
  config.make_executable = FALSE;
}

int
main (int argc, char **argv)
{
  char *emulation;
  long start_time = get_run_time ();
#ifdef HAVE_SBRK
  char *start_sbrk = (char *) sbrk (0);
#endif

#if defined (HAVE_SETLOCALE) && defined (HAVE_LC_MESSAGES)
  setlocale (LC_MESSAGES, "");
#endif
#if defined (HAVE_SETLOCALE)
  setlocale (LC_CTYPE, "");
#endif
  bindtextdomain (PACKAGE, LOCALEDIR);
  textdomain (PACKAGE);

  program_name = argv[0];
  xmalloc_set_program_name (program_name);

  START_PROGRESS (program_name, 0);

  expandargv (&argc, &argv);

  bfd_init ();

  bfd_set_error_program_name (program_name);

  /* We want to notice and fail on those nasty BFD assertions which are
     likely to signal incorrect output being generated but otherwise may
     leave no trace.  */
  default_bfd_assert_handler = bfd_set_assert_handler (ld_bfd_assert_handler);

  xatexit (ld_cleanup);

  /* Remove temporary object-only files.  */
  xatexit (cmdline_remove_object_only_files);

  /* Set up the sysroot directory.  */
  ld_sysroot = get_sysroot (argc, argv);
  if (*ld_sysroot)
    {
      if (*TARGET_SYSTEM_ROOT == 0)
	{
	  einfo ("%P%F: this linker was not configured to use sysroots\n");
	  ld_sysroot = "";
	}
      else
	ld_canon_sysroot = lrealpath (ld_sysroot);
    }
  if (ld_canon_sysroot)
    ld_canon_sysroot_len = strlen (ld_canon_sysroot);
  else
    ld_canon_sysroot_len = -1;

  /* Set the default BFD target based on the configured target.  Doing
     this permits the linker to be configured for a particular target,
     and linked against a shared BFD library which was configured for
     a different target.  The macro TARGET is defined by Makefile.  */
  if (! bfd_set_default_target (TARGET))
    {
      einfo (_("%X%P: can't set BFD default target to `%s': %E\n"), TARGET);
      xexit (1);
    }

#if YYDEBUG
  {
    extern int yydebug;
    yydebug = 1;
  }
#endif

  config.build_constructors = TRUE;
  config.rpath_separator = ':';
  config.split_by_reloc = (unsigned) -1;
  config.split_by_file = (bfd_size_type) -1;
  config.make_executable = TRUE;
  config.magic_demand_paged = TRUE;
  config.text_read_only = TRUE;
  link_info.disable_target_specific_optimizations = -1;

  command_line.warn_mismatch = TRUE;
  command_line.warn_search_mismatch = TRUE;
  command_line.check_section_addresses = -1;

  /* We initialize DEMANGLING based on the environment variable
     COLLECT_NO_DEMANGLE.  The gcc collect2 program will demangle the
     output of the linker, unless COLLECT_NO_DEMANGLE is set in the
     environment.  Acting the same way here lets us provide the same
     interface by default.  */
  demangling = getenv ("COLLECT_NO_DEMANGLE") == NULL;

  link_info.allow_undefined_version = TRUE;
  link_info.keep_memory = TRUE;
  link_info.combreloc = TRUE;
  link_info.strip_discarded = TRUE;
  link_info.emit_hash = TRUE;
  link_info.emit_secondary = TRUE;
  link_info.callbacks = &link_callbacks;
  link_info.input_bfds_tail = &link_info.input_bfds;
  /* SVR4 linkers seem to set DT_INIT and DT_FINI based on magic _init
     and _fini symbols.  We are compatible.  */
  link_info.init_function = "_init";
  link_info.fini_function = "_fini";
  link_info.relax_pass = 1;
  link_info.pei386_auto_import = -1;
  link_info.spare_dynamic_tags = 5;
  link_info.path_separator = ':';
  link_info.sharable_sections = FALSE;

  ldfile_add_arch ("");
  emulation = get_emulation (argc, argv);
  ldemul_choose_mode (emulation);
  default_target = ldemul_choose_target (argc, argv);
  config.maxpagesize = bfd_emul_get_maxpagesize (default_target);
  config.commonpagesize = bfd_emul_get_commonpagesize (default_target);
  lang_init (FALSE);
  ldemul_before_parse ();
  lang_has_input_file = FALSE;
  parse_args (argc, argv);

  if (config.hash_table_size != 0)
    bfd_hash_set_default_size (config.hash_table_size);

#ifdef ENABLE_PLUGINS
  /* Now all the plugin arguments have been gathered, we can load them.  */
  plugin_load_plugins ();
#endif /* ENABLE_PLUGINS */

  ldemul_set_symbols ();

  ld_parse_linker_script ();

  if (verbose)
    {
      if (saved_script_handle)
	info_msg (_("using external linker script:"));
      else
	info_msg (_("using internal linker script:"));
      info_msg ("\n==================================================\n");

      if (saved_script_handle)
	{
	  static const int ld_bufsz = 8193;
	  size_t n;
	  char *buf = (char *) xmalloc (ld_bufsz);

	  rewind (saved_script_handle);
	  while ((n = fread (buf, 1, ld_bufsz - 1, saved_script_handle)) > 0)
	    {
	      buf[n] = 0;
	      info_msg (buf);
	    }
	  rewind (saved_script_handle);
	  free (buf);
	}
      else
	{
	  int isfile;

	  info_msg (ldemul_get_script (&isfile));
	}

      info_msg ("\n==================================================\n");
    }

  if (command_line.print_output_format)
    info_msg ("%s\n", lang_get_output_target ());

  lang_final ();

  /* If the only command line argument has been -v or --version or --verbose
     then ignore any input files provided by linker scripts and exit now.
     We do not want to create an output file when the linker is just invoked
     to provide version information.  */
  if (argc == 2 && version_printed)
    xexit (0);

  if (!lang_has_input_file)
    {
      if (version_printed || command_line.print_output_format)
	xexit (0);
      einfo (_("%P%F: no input files\n"));
    }

  if (trace_files)
    info_msg (_("%P: mode %s\n"), emulation);

  ldemul_after_parse ();

  if (config.map_filename)
    {
      if (strcmp (config.map_filename, "-") == 0)
	{
	  config.map_file = stdout;
	}
      else
	{
	  config.map_file = fopen (config.map_filename, FOPEN_WT);
	  if (config.map_file == (FILE *) NULL)
	    {
	      bfd_set_error (bfd_error_system_call);
	      einfo (_("%P%F: cannot open map file %s: %E\n"),
		     config.map_filename);
	    }
	}
    }

  lang_process ();

  /* Print error messages for any missing symbols, for any warning
     symbols, and possibly multiple definitions.  */
  if (link_info.relocatable)
    link_info.output_bfd->flags &= ~EXEC_P;
  else
    link_info.output_bfd->flags |= EXEC_P;

  ldwrite ();

  if (config.map_file != NULL)
    lang_map ();
  if (command_line.cref)
    output_cref (config.map_file != NULL ? config.map_file : stdout);
  if (nocrossref_list != NULL)
    check_nocrossrefs ();
#if 0
  {
    struct bfd_link_hash_entry * h;

<<<<<<< HEAD
  lang_finish (FALSE);
=======
    h = bfd_link_hash_lookup (link_info.hash, "__image_base__", 0,0,1);
    fprintf (stderr, "lookup = %p val %lx\n", h, h ? h->u.def.value : 1);
  }
#endif
  lang_finish ();
>>>>>>> 437353b6

  /* Even if we're producing relocatable output, some non-fatal errors should
     be reported in the exit status.  (What non-fatal errors, if any, do we
     want to ignore for relocatable output?)  */
  if (!config.make_executable && !force_make_executable)
    {
      if (trace_files)
	einfo (_("%P: link errors found, deleting executable `%s'\n"),
	       output_filename);

      /* The file will be removed by ld_cleanup.  */
      xexit (1);
    }
  else
    {
      if (! bfd_close (link_info.output_bfd))
	einfo (_("%F%B: final close failed: %E\n"), link_info.output_bfd);

      link_info.output_bfd = NULL;

      /* If the --force-exe-suffix is enabled, and we're making an
	 executable file and it doesn't end in .exe, copy it to one
	 which does.  */
      if (! link_info.relocatable && command_line.force_exe_suffix)
	{
	  int len = strlen (output_filename);

	  if (len < 4
	      || (strcasecmp (output_filename + len - 4, ".exe") != 0
		  && strcasecmp (output_filename + len - 4, ".dll") != 0))
	    {
	      FILE *src;
	      FILE *dst;
	      const int bsize = 4096;
	      char *buf = (char *) xmalloc (bsize);
	      int l;
	      char *dst_name = (char *) xmalloc (len + 5);

	      strcpy (dst_name, output_filename);
	      strcat (dst_name, ".exe");
	      src = fopen (output_filename, FOPEN_RB);
	      dst = fopen (dst_name, FOPEN_WB);

	      if (!src)
		einfo (_("%X%P: unable to open for source of copy `%s'\n"),
		       output_filename);
	      if (!dst)
		einfo (_("%X%P: unable to open for destination of copy `%s'\n"),
		       dst_name);
	      while ((l = fread (buf, 1, bsize, src)) > 0)
		{
		  int done = fwrite (buf, 1, l, dst);

		  if (done != l)
		    einfo (_("%P: Error writing file `%s'\n"), dst_name);
		}

	      fclose (src);
	      if (fclose (dst) == EOF)
		einfo (_("%P: Error closing file `%s'\n"), dst_name);
	      free (dst_name);
	      free (buf);
	    }
	}
    }

  if (link_info.emit_gnu_object_only)
    cmdline_emit_object_only_section ();

  END_PROGRESS (program_name);

  if (config.stats)
    {
#ifdef HAVE_SBRK
      char *lim = (char *) sbrk (0);
#endif
      long run_time = get_run_time () - start_time;

      fflush (stdout);
      fprintf (stderr, _("%s: total time in link: %ld.%06ld\n"),
	       program_name, run_time / 1000000, run_time % 1000000);
#ifdef HAVE_SBRK
      fprintf (stderr, _("%s: data size %ld\n"), program_name,
	       (long) (lim - start_sbrk));
#endif
      fflush (stderr);
    }

  /* Prevent ld_cleanup from doing anything, after a successful link.  */
  output_filename = NULL;

  xexit (0);
  return 0;
}

/* If the configured sysroot is relocatable, try relocating it based on
   default prefix FROM.  Return the relocated directory if it exists,
   otherwise return null.  */

static char *
get_relative_sysroot (const char *from ATTRIBUTE_UNUSED)
{
#ifdef TARGET_SYSTEM_ROOT_RELOCATABLE
  char *path;
  struct stat s;

  path = make_relative_prefix (program_name, from, TARGET_SYSTEM_ROOT);
  if (path)
    {
      if (stat (path, &s) == 0 && S_ISDIR (s.st_mode))
	return path;
      free (path);
    }
#endif
  return 0;
}

/* Return the sysroot directory.  Return "" if no sysroot is being used.  */

static const char *
get_sysroot (int argc, char **argv)
{
  int i;
  const char *path;

  for (i = 1; i < argc; i++)
    if (CONST_STRNEQ (argv[i], "--sysroot="))
      return argv[i] + strlen ("--sysroot=");

  path = get_relative_sysroot (BINDIR);
  if (path)
    return path;

  path = get_relative_sysroot (TOOLBINDIR);
  if (path)
    return path;

  return TARGET_SYSTEM_ROOT;
}

/* We need to find any explicitly given emulation in order to initialize the
   state that's needed by the lex&yacc argument parser (parse_args).  */

static char *
get_emulation (int argc, char **argv)
{
  char *emulation;
  int i;

  emulation = getenv (EMULATION_ENVIRON);
  if (emulation == NULL)
    emulation = DEFAULT_EMULATION;

  for (i = 1; i < argc; i++)
    {
      if (CONST_STRNEQ (argv[i], "-m"))
	{
	  if (argv[i][2] == '\0')
	    {
	      /* -m EMUL */
	      if (i < argc - 1)
		{
		  emulation = argv[i + 1];
		  i++;
		}
	      else
		einfo (_("%P%F: missing argument to -m\n"));
	    }
	  else if (strcmp (argv[i], "-mips1") == 0
		   || strcmp (argv[i], "-mips2") == 0
		   || strcmp (argv[i], "-mips3") == 0
		   || strcmp (argv[i], "-mips4") == 0
		   || strcmp (argv[i], "-mips5") == 0
		   || strcmp (argv[i], "-mips32") == 0
		   || strcmp (argv[i], "-mips32r2") == 0
		   || strcmp (argv[i], "-mips32r6") == 0
		   || strcmp (argv[i], "-mips64") == 0
		   || strcmp (argv[i], "-mips64r2") == 0
		   || strcmp (argv[i], "-mips64r6") == 0)
	    {
	      /* FIXME: The arguments -mips1, -mips2, -mips3, etc. are
		 passed to the linker by some MIPS compilers.  They
		 generally tell the linker to use a slightly different
		 library path.  Perhaps someday these should be
		 implemented as emulations; until then, we just ignore
		 the arguments and hope that nobody ever creates
		 emulations named ips1, ips2 or ips3.  */
	    }
	  else if (strcmp (argv[i], "-m486") == 0)
	    {
	      /* FIXME: The argument -m486 is passed to the linker on
		 some Linux systems.  Hope that nobody creates an
		 emulation named 486.  */
	    }
	  else
	    {
	      /* -mEMUL */
	      emulation = &argv[i][2];
	    }
	}
    }

  return emulation;
}

void
add_ysym (const char *name)
{
  if (link_info.notice_hash == NULL)
    {
      link_info.notice_hash =
          (struct bfd_hash_table *) xmalloc (sizeof (struct bfd_hash_table));
      if (!bfd_hash_table_init_n (link_info.notice_hash,
				  bfd_hash_newfunc,
				  sizeof (struct bfd_hash_entry),
				  61))
	einfo (_("%P%F: bfd_hash_table_init failed: %E\n"));
    }

  if (bfd_hash_lookup (link_info.notice_hash, name, TRUE, TRUE) == NULL)
    einfo (_("%P%F: bfd_hash_lookup failed: %E\n"));
}

void
add_ignoresym (struct bfd_link_info *info, const char *name)
{
  if (info->ignore_hash == NULL)
    {
      info->ignore_hash = xmalloc (sizeof (struct bfd_hash_table));
      if (! bfd_hash_table_init_n (info->ignore_hash,
				   bfd_hash_newfunc,
				   sizeof (struct bfd_hash_entry),
				   61))
	einfo (_("%P%F: bfd_hash_table_init failed: %E\n"));
    }

  if (bfd_hash_lookup (info->ignore_hash, name, TRUE, TRUE) == NULL)
    einfo (_("%P%F: bfd_hash_lookup failed: %E\n"));
}

/* Record a symbol to be wrapped, from the --wrap option.  */

void
add_wrap (const char *name)
{
  if (link_info.wrap_hash == NULL)
    {
      link_info.wrap_hash =
          (struct bfd_hash_table *) xmalloc (sizeof (struct bfd_hash_table));
      if (!bfd_hash_table_init_n (link_info.wrap_hash,
				  bfd_hash_newfunc,
				  sizeof (struct bfd_hash_entry),
				  61))
	einfo (_("%P%F: bfd_hash_table_init failed: %E\n"));
    }

  if (bfd_hash_lookup (link_info.wrap_hash, name, TRUE, TRUE) == NULL)
    einfo (_("%P%F: bfd_hash_lookup failed: %E\n"));
}

/* Handle the -retain-symbols-file option.  */

void
add_keepsyms_file (const char *filename)
{
  FILE *file;
  char *buf;
  size_t bufsize;
  int c;

  if (link_info.strip == strip_some)
    einfo (_("%X%P: error: duplicate retain-symbols-file\n"));

  file = fopen (filename, "r");
  if (file == NULL)
    {
      bfd_set_error (bfd_error_system_call);
      einfo ("%X%P: %s: %E\n", filename);
      return;
    }

  link_info.keep_hash = (struct bfd_hash_table *)
      xmalloc (sizeof (struct bfd_hash_table));
  if (!bfd_hash_table_init (link_info.keep_hash, bfd_hash_newfunc,
			    sizeof (struct bfd_hash_entry)))
    einfo (_("%P%F: bfd_hash_table_init failed: %E\n"));

  bufsize = 100;
  buf = (char *) xmalloc (bufsize);

  c = getc (file);
  while (c != EOF)
    {
      while (ISSPACE (c))
	c = getc (file);

      if (c != EOF)
	{
	  size_t len = 0;

	  while (! ISSPACE (c) && c != EOF)
	    {
	      buf[len] = c;
	      ++len;
	      if (len >= bufsize)
		{
		  bufsize *= 2;
		  buf = (char *) xrealloc (buf, bufsize);
		}
	      c = getc (file);
	    }

	  buf[len] = '\0';

	  if (bfd_hash_lookup (link_info.keep_hash, buf, TRUE, TRUE) == NULL)
	    einfo (_("%P%F: bfd_hash_lookup for insertion failed: %E\n"));
	}
    }

  if (link_info.strip != strip_none)
    einfo (_("%P: `-retain-symbols-file' overrides `-s' and `-S'\n"));

  free (buf);
  link_info.strip = strip_some;
  fclose (file);
}

/* Callbacks from the BFD linker routines.  */

/* This is called when BFD has decided to include an archive member in
   a link.  */

static bfd_boolean
add_archive_element (struct bfd_link_info *info,
		     bfd *abfd,
		     const char *name,
		     bfd **subsbfd ATTRIBUTE_UNUSED)
{
  lang_input_statement_type *input;
  lang_input_statement_type orig_input;

  input = (lang_input_statement_type *)
      xcalloc (1, sizeof (lang_input_statement_type));
  input->filename = abfd->filename;
  input->local_sym_name = abfd->filename;
  input->the_bfd = abfd;

  /* Save the original data for trace files/tries below, as plugins
     (if enabled) may possibly alter it to point to a replacement
     BFD, but we still want to output the original BFD filename.  */
  orig_input = *input;
#ifdef ENABLE_PLUGINS
  if (plugin_active_plugins_p () && !no_more_claiming)
    {
      /* We must offer this archive member to the plugins to claim.  */
      const char *filename = (bfd_my_archive (abfd) != NULL
			      ? bfd_my_archive (abfd)->filename : abfd->filename);
      int fd = open (filename, O_RDONLY | O_BINARY);
      if (fd >= 0)
	{
	  struct ld_plugin_input_file file;

	  /* Offset and filesize must refer to the individual archive
	     member, not the whole file, and must exclude the header.
	     Fortunately for us, that is how the data is stored in the
	     origin field of the bfd and in the arelt_data.  */
	  file.name = filename;
	  file.offset = abfd->origin;
	  file.filesize = arelt_size (abfd);
	  file.fd = fd;
	  plugin_maybe_claim (&file, input);
	  if (input->flags.claimed)
	    {
	      input->flags.claim_archive = TRUE;
	      *subsbfd = input->the_bfd;
	    }
	}
    }
  else
#endif /* ENABLE_PLUGINS */
    cmdline_check_object_only_section (input->the_bfd, FALSE);

  ldlang_add_file (input);

  if (config.map_file != NULL)
    {
      static bfd_boolean header_printed;
      struct bfd_link_hash_entry *h;
      bfd *from;
      int len;

      h = bfd_link_hash_lookup (info->hash, name, FALSE, FALSE, TRUE);

      if (h == NULL)
	from = NULL;
      else
	{
	  switch (h->type)
	    {
	    default:
	      from = NULL;
	      break;

	    case bfd_link_hash_defined:
	    case bfd_link_hash_defweak:
	      from = h->u.def.section->owner;
	      break;

	    case bfd_link_hash_undefined:
	    case bfd_link_hash_undefweak:
	      from = h->u.undef.abfd;
	      break;

	    case bfd_link_hash_common:
	      from = h->u.c.p->section->owner;
	      break;
	    }
	}

      if (! header_printed)
	{
	  char buf[100];

	  sprintf (buf, _("Archive member included "
			  "to satisfy reference by file (symbol)\n\n"));
	  minfo ("%s", buf);
	  header_printed = TRUE;
	}

      if (bfd_my_archive (abfd) == NULL)
	{
	  minfo ("%s", bfd_get_filename (abfd));
	  len = strlen (bfd_get_filename (abfd));
	}
      else
	{
	  minfo ("%s(%s)", bfd_get_filename (bfd_my_archive (abfd)),
		 bfd_get_filename (abfd));
	  len = (strlen (bfd_get_filename (bfd_my_archive (abfd)))
		 + strlen (bfd_get_filename (abfd))
		 + 2);
	}

      if (len >= 29)
	{
	  print_nl ();
	  len = 0;
	}
      while (len < 30)
	{
	  print_space ();
	  ++len;
	}

      if (from != NULL)
	minfo ("%B ", from);
      if (h != NULL)
	minfo ("(%T)\n", h->root.string);
      else
	minfo ("(%s)\n", name);
    }

  if (trace_files || verbose)
    info_msg ("%I\n", &orig_input);
  return TRUE;
}

/* This is called when BFD has discovered a symbol which is defined
   multiple times.  */

static bfd_boolean
multiple_definition (struct bfd_link_info *info,
		     struct bfd_link_hash_entry *h,
		     bfd *nbfd,
		     asection *nsec,
		     bfd_vma nval)
{
  const char *name;
  bfd *obfd;
  asection *osec;
  bfd_vma oval;

  if (info->allow_multiple_definition)
    return TRUE;

  switch (h->type)
    {
    case bfd_link_hash_defined:
      osec = h->u.def.section;
      oval = h->u.def.value;
      obfd = h->u.def.section->owner;
      break;
    case bfd_link_hash_indirect:
      osec = bfd_ind_section_ptr;
      oval = 0;
      obfd = NULL;
      break;
    default:
      abort ();
    }

  /* Ignore a redefinition of an absolute symbol to the
     same value; it's harmless.  */
  if (h->type == bfd_link_hash_defined
      && bfd_is_abs_section (osec)
      && bfd_is_abs_section (nsec)
      && nval == oval)
    return TRUE;

  /* If either section has the output_section field set to
     bfd_abs_section_ptr, it means that the section is being
     discarded, and this is not really a multiple definition at all.
     FIXME: It would be cleaner to somehow ignore symbols defined in
     sections which are being discarded.  */
  if ((osec->output_section != NULL
       && ! bfd_is_abs_section (osec)
       && bfd_is_abs_section (osec->output_section))
      || (nsec->output_section != NULL
	  && ! bfd_is_abs_section (nsec)
	  && bfd_is_abs_section (nsec->output_section)))
    return TRUE;

  name = h->root.string;
  if (nbfd == NULL)
    {
      nbfd = obfd;
      nsec = osec;
      nval = oval;
      obfd = NULL;
    }
  einfo (_("%X%C: multiple definition of `%T'\n"),
	 nbfd, nsec, nval, name);
  if (obfd != NULL)
    einfo (_("%D: first defined here\n"), obfd, osec, oval);

  if (RELAXATION_ENABLED_BY_USER)
    {
      einfo (_("%P: Disabling relaxation: it will not work with multiple definitions\n"));
      DISABLE_RELAXATION;
    }

  return TRUE;
}

/* This is called when there is a definition of a common symbol, or
   when a common symbol is found for a symbol that is already defined,
   or when two common symbols are found.  We only do something if
   -warn-common was used.  */

static bfd_boolean
multiple_common (struct bfd_link_info *info ATTRIBUTE_UNUSED,
		 struct bfd_link_hash_entry *h,
		 bfd *nbfd,
		 enum bfd_link_hash_type ntype,
		 bfd_vma nsize)
{
  const char *name;
  bfd *obfd;
  enum bfd_link_hash_type otype;
  bfd_vma osize;

  if (!config.warn_common)
    return TRUE;

  name = h->root.string;
  otype = h->type;
  if (otype == bfd_link_hash_common)
    {
      obfd = h->u.c.p->section->owner;
      osize = h->u.c.size;
    }
  else if (otype == bfd_link_hash_defined
	   || otype == bfd_link_hash_defweak)
    {
      obfd = h->u.def.section->owner;
      osize = 0;
    }
  else
    {
      /* FIXME: It would nice if we could report the BFD which defined
	 an indirect symbol, but we don't have anywhere to store the
	 information.  */
      obfd = NULL;
      osize = 0;
    }

  if (ntype == bfd_link_hash_defined
      || ntype == bfd_link_hash_defweak
      || ntype == bfd_link_hash_indirect)
    {
      ASSERT (otype == bfd_link_hash_common);
      einfo (_("%B: warning: definition of `%T' overriding common\n"),
	     nbfd, name);
      if (obfd != NULL)
	einfo (_("%B: warning: common is here\n"), obfd);
    }
  else if (otype == bfd_link_hash_defined
	   || otype == bfd_link_hash_defweak
	   || otype == bfd_link_hash_indirect)
    {
      ASSERT (ntype == bfd_link_hash_common);
      einfo (_("%B: warning: common of `%T' overridden by definition\n"),
	     nbfd, name);
      if (obfd != NULL)
	einfo (_("%B: warning: defined here\n"), obfd);
    }
  else
    {
      ASSERT (otype == bfd_link_hash_common && ntype == bfd_link_hash_common);
      if (osize > nsize)
	{
	  einfo (_("%B: warning: common of `%T' overridden by larger common\n"),
		 nbfd, name);
	  if (obfd != NULL)
	    einfo (_("%B: warning: larger common is here\n"), obfd);
	}
      else if (nsize > osize)
	{
	  einfo (_("%B: warning: common of `%T' overriding smaller common\n"),
		 nbfd, name);
	  if (obfd != NULL)
	    einfo (_("%B: warning: smaller common is here\n"), obfd);
	}
      else
	{
	  einfo (_("%B: warning: multiple common of `%T'\n"), nbfd, name);
	  if (obfd != NULL)
	    einfo (_("%B: warning: previous common is here\n"), obfd);
	}
    }

  return TRUE;
}

/* This is called when BFD has discovered a set element.  H is the
   entry in the linker hash table for the set.  SECTION and VALUE
   represent a value which should be added to the set.  */

static bfd_boolean
add_to_set (struct bfd_link_info *info ATTRIBUTE_UNUSED,
	    struct bfd_link_hash_entry *h,
	    bfd_reloc_code_real_type reloc,
	    bfd *abfd,
	    asection *section,
	    bfd_vma value)
{
  if (config.warn_constructors)
    einfo (_("%P: warning: global constructor %s used\n"),
	   h->root.string);

  if (! config.build_constructors)
    return TRUE;

  ldctor_add_set_entry (h, reloc, NULL, section, value);

  if (h->type == bfd_link_hash_new)
    {
      h->type = bfd_link_hash_undefined;
      h->u.undef.abfd = abfd;
      /* We don't call bfd_link_add_undef to add this to the list of
	 undefined symbols because we are going to define it
	 ourselves.  */
    }

  return TRUE;
}

/* This is called when BFD has discovered a constructor.  This is only
   called for some object file formats--those which do not handle
   constructors in some more clever fashion.  This is similar to
   adding an element to a set, but less general.  */

static bfd_boolean
constructor_callback (struct bfd_link_info *info,
		      bfd_boolean constructor,
		      const char *name,
		      bfd *abfd,
		      asection *section,
		      bfd_vma value)
{
  char *s;
  struct bfd_link_hash_entry *h;
  char set_name[1 + sizeof "__CTOR_LIST__"];

  if (config.warn_constructors)
    einfo (_("%P: warning: global constructor %s used\n"), name);

  if (! config.build_constructors)
    return TRUE;

  /* Ensure that BFD_RELOC_CTOR exists now, so that we can give a
     useful error message.  */
  if (bfd_reloc_type_lookup (info->output_bfd, BFD_RELOC_CTOR) == NULL
      && (info->relocatable
	  || bfd_reloc_type_lookup (abfd, BFD_RELOC_CTOR) == NULL))
    einfo (_("%P%F: BFD backend error: BFD_RELOC_CTOR unsupported\n"));

  s = set_name;
  if (bfd_get_symbol_leading_char (abfd) != '\0')
    *s++ = bfd_get_symbol_leading_char (abfd);
  if (constructor)
    strcpy (s, "__CTOR_LIST__");
  else
    strcpy (s, "__DTOR_LIST__");

  h = bfd_link_hash_lookup (info->hash, set_name, TRUE, TRUE, TRUE);
  if (h == (struct bfd_link_hash_entry *) NULL)
    einfo (_("%P%F: bfd_link_hash_lookup failed: %E\n"));
  if (h->type == bfd_link_hash_new)
    {
      h->type = bfd_link_hash_undefined;
      h->u.undef.abfd = abfd;
      /* We don't call bfd_link_add_undef to add this to the list of
	 undefined symbols because we are going to define it
	 ourselves.  */
    }

  ldctor_add_set_entry (h, BFD_RELOC_CTOR, name, section, value);
  return TRUE;
}

/* A structure used by warning_callback to pass information through
   bfd_map_over_sections.  */

struct warning_callback_info
{
  bfd_boolean found;
  const char *warning;
  const char *symbol;
  asymbol **asymbols;
};

/* Look through the relocs to see if we can find a plausible address
   for SYMBOL in ABFD.  Return TRUE if found.  Otherwise return FALSE.  */

static bfd_boolean
symbol_warning (const char *warning, const char *symbol, bfd *abfd)
{
  struct warning_callback_info cinfo;

  if (!bfd_generic_link_read_symbols (abfd))
    einfo (_("%B%F: could not read symbols: %E\n"), abfd);

  cinfo.found = FALSE;
  cinfo.warning = warning;
  cinfo.symbol = symbol;
  cinfo.asymbols = bfd_get_outsymbols (abfd);
  bfd_map_over_sections (abfd, warning_find_reloc, &cinfo);
  return cinfo.found;
}

/* This is called when there is a reference to a warning symbol.  */

static bfd_boolean
warning_callback (struct bfd_link_info *info ATTRIBUTE_UNUSED,
		  const char *warning,
		  const char *symbol,
		  bfd *abfd,
		  asection *section,
		  bfd_vma address)
{
  /* This is a hack to support warn_multiple_gp.  FIXME: This should
     have a cleaner interface, but what?  */
  if (! config.warn_multiple_gp
      && strcmp (warning, "using multiple gp values") == 0)
    return TRUE;

  if (section != NULL)
    einfo ("%C: %s%s\n", abfd, section, address, _("warning: "), warning);
  else if (abfd == NULL)
    einfo ("%P: %s%s\n", _("warning: "), warning);
  else if (symbol == NULL)
    einfo ("%B: %s%s\n", abfd, _("warning: "), warning);
  else if (! symbol_warning (warning, symbol, abfd))
    {
      bfd *b;
      /* Search all input files for a reference to SYMBOL.  */
      for (b = info->input_bfds; b; b = b->link.next)
	if (b != abfd && symbol_warning (warning, symbol, b))
	  return TRUE;
      einfo ("%B: %s%s\n", abfd, _("warning: "), warning);
    }

  return TRUE;
}

/* This is called by warning_callback for each section.  It checks the
   relocs of the section to see if it can find a reference to the
   symbol which triggered the warning.  If it can, it uses the reloc
   to give an error message with a file and line number.  */

static void
warning_find_reloc (bfd *abfd, asection *sec, void *iarg)
{
  struct warning_callback_info *info = (struct warning_callback_info *) iarg;
  long relsize;
  arelent **relpp;
  long relcount;
  arelent **p, **pend;

  if (info->found)
    return;

  relsize = bfd_get_reloc_upper_bound (abfd, sec);
  if (relsize < 0)
    einfo (_("%B%F: could not read relocs: %E\n"), abfd);
  if (relsize == 0)
    return;

  relpp = (arelent **) xmalloc (relsize);
  relcount = bfd_canonicalize_reloc (abfd, sec, relpp, info->asymbols);
  if (relcount < 0)
    einfo (_("%B%F: could not read relocs: %E\n"), abfd);

  p = relpp;
  pend = p + relcount;
  for (; p < pend && *p != NULL; p++)
    {
      arelent *q = *p;

      if (q->sym_ptr_ptr != NULL
	  && *q->sym_ptr_ptr != NULL
	  && strcmp (bfd_asymbol_name (*q->sym_ptr_ptr), info->symbol) == 0)
	{
	  /* We found a reloc for the symbol we are looking for.  */
	  einfo ("%C: %s%s\n", abfd, sec, q->address, _("warning: "),
		 info->warning);
	  info->found = TRUE;
	  break;
	}
    }

  free (relpp);
}

/* This is called when an undefined symbol is found.  */

static bfd_boolean
undefined_symbol (struct bfd_link_info *info,
		  const char *name,
		  bfd *abfd,
		  asection *section,
		  bfd_vma address,
		  bfd_boolean error)
{
  static char *error_name;
  static unsigned int error_count;

#define MAX_ERRORS_IN_A_ROW 5

  if (info->ignore_hash != NULL
      && bfd_hash_lookup (info->ignore_hash, name, FALSE, FALSE) != NULL)
    return TRUE;

  if (config.warn_once)
    {
      /* Only warn once about a particular undefined symbol.  */
      add_ignoresym (info, name);
    }

  /* We never print more than a reasonable number of errors in a row
     for a single symbol.  */
  if (error_name != NULL
      && strcmp (name, error_name) == 0)
    ++error_count;
  else
    {
      error_count = 0;
      if (error_name != NULL)
	free (error_name);
      error_name = xstrdup (name);
    }

  if (section != NULL)
    {
      if (error_count < MAX_ERRORS_IN_A_ROW)
	{
	  if (error)
	    einfo (_("%X%C: undefined reference to `%T'\n"),
		   abfd, section, address, name);
	  else
	    einfo (_("%C: warning: undefined reference to `%T'\n"),
		   abfd, section, address, name);
	}
      else if (error_count == MAX_ERRORS_IN_A_ROW)
	{
	  if (error)
	    einfo (_("%X%D: more undefined references to `%T' follow\n"),
		   abfd, section, address, name);
	  else
	    einfo (_("%D: warning: more undefined references to `%T' follow\n"),
		   abfd, section, address, name);
	}
      else if (error)
	einfo ("%X");
    }
  else
    {
      if (error_count < MAX_ERRORS_IN_A_ROW)
	{
	  if (error)
	    einfo (_("%X%B: undefined reference to `%T'\n"),
		   abfd, name);
	  else
	    einfo (_("%B: warning: undefined reference to `%T'\n"),
		   abfd, name);
	}
      else if (error_count == MAX_ERRORS_IN_A_ROW)
	{
	  if (error)
	    einfo (_("%X%B: more undefined references to `%T' follow\n"),
		   abfd, name);
	  else
	    einfo (_("%B: warning: more undefined references to `%T' follow\n"),
		   abfd, name);
	}
      else if (error)
	einfo ("%X");
    }

  return TRUE;
}

/* Counter to limit the number of relocation overflow error messages
   to print.  Errors are printed as it is decremented.  When it's
   called and the counter is zero, a final message is printed
   indicating more relocations were omitted.  When it gets to -1, no
   such errors are printed.  If it's initially set to a value less
   than -1, all such errors will be printed (--verbose does this).  */

int overflow_cutoff_limit = 10;

/* This is called when a reloc overflows.  */

static bfd_boolean
reloc_overflow (struct bfd_link_info *info,
		struct bfd_link_hash_entry *entry,
		const char *name,
		const char *reloc_name,
		bfd_vma addend,
		bfd *abfd,
		asection *section,
		bfd_vma address)
{
  if (overflow_cutoff_limit == -1)
    return TRUE;

  einfo ("%X%H:", abfd, section, address);

  if (overflow_cutoff_limit >= 0
      && overflow_cutoff_limit-- == 0)
    {
      einfo (_(" additional relocation overflows omitted from the output\n"));
      return TRUE;
    }

  if (entry)
    {
      while (entry->type == bfd_link_hash_indirect
	     || entry->type == bfd_link_hash_warning)
	entry = entry->u.i.link;
      switch (entry->type)
	{
	case bfd_link_hash_undefined:
	case bfd_link_hash_undefweak:
	  einfo (_(" relocation truncated to fit: %s against undefined symbol `%T'"),
		 reloc_name, entry->root.string);
	  break;
	case bfd_link_hash_defined:
	case bfd_link_hash_defweak:
	  einfo (_(" relocation truncated to fit: %s against symbol `%T' defined in %A section in %B"),
		 reloc_name, entry->root.string,
		 entry->u.def.section,
		 entry->u.def.section == bfd_abs_section_ptr
		 ? info->output_bfd : entry->u.def.section->owner);
	  break;
	default:
	  abort ();
	  break;
	}
    }
  else
    einfo (_(" relocation truncated to fit: %s against `%T'"),
	   reloc_name, name);
  if (addend != 0)
    einfo ("+%v", addend);
  einfo ("\n");
  return TRUE;
}

/* This is called when a dangerous relocation is made.  */

static bfd_boolean
reloc_dangerous (struct bfd_link_info *info ATTRIBUTE_UNUSED,
		 const char *message,
		 bfd *abfd,
		 asection *section,
		 bfd_vma address)
{
  einfo (_("%X%H: dangerous relocation: %s\n"),
	 abfd, section, address, message);
  return TRUE;
}

/* This is called when a reloc is being generated attached to a symbol
   that is not being output.  */

static bfd_boolean
unattached_reloc (struct bfd_link_info *info ATTRIBUTE_UNUSED,
		  const char *name,
		  bfd *abfd,
		  asection *section,
		  bfd_vma address)
{
  einfo (_("%X%H: reloc refers to symbol `%T' which is not being output\n"),
	 abfd, section, address, name);
  return TRUE;
}

/* This is called if link_info.notice_all is set, or when a symbol in
   link_info.notice_hash is found.  Symbols are put in notice_hash
   using the -y option, while notice_all is set if the --cref option
   has been supplied, or if there are any NOCROSSREFS sections in the
   linker script; and if plugins are active, since they need to monitor
   all references from non-IR files.  */

static bfd_boolean
notice (struct bfd_link_info *info,
	struct bfd_link_hash_entry *h,
	struct bfd_link_hash_entry *inh ATTRIBUTE_UNUSED,
	bfd *abfd,
	asection *section,
	bfd_vma value,
	flagword flags ATTRIBUTE_UNUSED)
{
  const char *name;

  if (h == NULL)
    {
      if (command_line.cref || nocrossref_list != NULL)
	return handle_asneeded_cref (abfd, (enum notice_asneeded_action) value);
      return TRUE;
    }

  name = h->root.string;
  if (info->notice_hash != NULL
      && bfd_hash_lookup (info->notice_hash, name, FALSE, FALSE) != NULL)
    {
      if (bfd_is_und_section (section))
	einfo ("%B: reference to %s\n", abfd, name);
      else
	einfo ("%B: definition of %s\n", abfd, name);
    }

  if (command_line.cref || nocrossref_list != NULL)
    add_cref (name, abfd, section, value);

  return TRUE;
}

/* Parse the linker script.   */

void
ld_parse_linker_script ()
{
  /* If we have not already opened and parsed a linker script,
     try the default script from command line first.  */
  if (saved_script_handle == NULL
      && command_line.default_script != NULL)
    {
      ldfile_open_command_file (command_line.default_script);
      parser_input = input_script;
      yyparse ();
    }

  /* If we have not already opened and parsed a linker script
     read the emulation's appropriate default script.  */
  if (saved_script_handle == NULL)
    {
      int isfile;
      char *s = ldemul_get_script (&isfile);

      if (isfile)
	ldfile_open_default_command_file (s);
      else
	{
	  lex_string = s;
	  lex_redirect (s, _("built in linker script"), 1);
	}
      parser_input = input_script;
      yyparse ();
      lex_string = NULL;
    }
}<|MERGE_RESOLUTION|>--- conflicted
+++ resolved
@@ -415,15 +415,11 @@
   {
     struct bfd_link_hash_entry * h;
 
-<<<<<<< HEAD
-  lang_finish (FALSE);
-=======
     h = bfd_link_hash_lookup (link_info.hash, "__image_base__", 0,0,1);
     fprintf (stderr, "lookup = %p val %lx\n", h, h ? h->u.def.value : 1);
   }
 #endif
-  lang_finish ();
->>>>>>> 437353b6
+  lang_finish (FALSE);
 
   /* Even if we're producing relocatable output, some non-fatal errors should
      be reported in the exit status.  (What non-fatal errors, if any, do we
