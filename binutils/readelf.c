--- conflicted
+++ resolved
@@ -10159,12 +10159,8 @@
 
       vers_data = byte_get (data, 2);
 
-<<<<<<< HEAD
-      is_nobits = (psym->st_shndx < elf_header.e_shnum
-=======
       is_nobits = (section_headers != NULL
 		   && psym->st_shndx < elf_header.e_shnum
->>>>>>> f3de6299
 		   && section_headers[psym->st_shndx].sh_type
 		   == SHT_NOBITS);
 
